require 'rubygems'
<<<<<<< HEAD
require 'rake'
require './lib/pcap-ffi/version.rb'

begin
  require 'jeweler'
  Jeweler::Tasks.new do |gem|
    gem.name = 'ffi-pcap'
    gem.version = FFI::PCap::VERSION
    gem.summary = %Q{Ruby FFI bindings for libpcap.}
    gem.description = %Q{Ruby FFI bindings for libpcap.}
    gem.email = 'postmodern.mod3@gmail.com'
    gem.homepage = 'http://github.com/sophsec/ffi-pcap'
    gem.authors = ['Postmodern']
    gem.add_dependency 'ffi', '>=0.5.3'
    gem.add_development_dependency 'rspec', '>= 1.3.0'
    gem.add_development_dependency 'yard', '>= 0.5.3'
    gem.has_rdoc = 'yard'
  end
rescue LoadError
  puts "Jeweler (or a dependency) not available. Install it with: gem install jeweler"
end

require 'spec/rake/spectask'
Spec::Rake::SpecTask.new(:spec) do |spec|
  spec.libs += ['lib', 'spec']
  spec.spec_files = FileList['spec/**/*_spec.rb']
  spec.spec_opts = ['--options', '.specopts']
end

task :spec => :check_dependencies
task :default => :spec

begin
  require 'yard'
=======
Dir["tasks/*.rb"].each {|rt| require rt }
require 'rake/clean'
require './lib/ffi/pcap/version.rb'

# Generate a gem using jeweler
begin
  require 'jeweler'
  Jeweler::Tasks.new do |gemspec|
    gemspec.rubyforge_project = 'ffi-pcap'
    gemspec.name = "ffi-pcap"
    gemspec.summary = "FFI bindings for libpcap"
    gemspec.email = "postmodern.mod3@gmail.com"
    gemspec.homepage = "http://github.com/sophsec/ffi-pcap"
    gemspec.description = "Bindings to libpcap via FFI interface in Ruby."
    gemspec.authors = ["Postmodern", "Dakrone", "Eric Monti"]
    gemspec.add_dependency "ffi", ">= 0.5.0"
    gemspec.add_dependency "ffi_dry", ">= 0.1.9"
  end
rescue LoadError
  puts "Jeweler not available. Install it with: sudo gem install technicalpickles-jeweler -s http://gems.github.com"
end
>>>>>>> f1b237e5

  YARD::Rake::YardocTask.new
rescue LoadError
  task :yard do
    abort "YARD is not available. In order to run yard, you must: gem install yard"
  end
end<|MERGE_RESOLUTION|>--- conflicted
+++ resolved
@@ -1,40 +1,6 @@
+# -*- ruby -*-
+
 require 'rubygems'
-<<<<<<< HEAD
-require 'rake'
-require './lib/pcap-ffi/version.rb'
-
-begin
-  require 'jeweler'
-  Jeweler::Tasks.new do |gem|
-    gem.name = 'ffi-pcap'
-    gem.version = FFI::PCap::VERSION
-    gem.summary = %Q{Ruby FFI bindings for libpcap.}
-    gem.description = %Q{Ruby FFI bindings for libpcap.}
-    gem.email = 'postmodern.mod3@gmail.com'
-    gem.homepage = 'http://github.com/sophsec/ffi-pcap'
-    gem.authors = ['Postmodern']
-    gem.add_dependency 'ffi', '>=0.5.3'
-    gem.add_development_dependency 'rspec', '>= 1.3.0'
-    gem.add_development_dependency 'yard', '>= 0.5.3'
-    gem.has_rdoc = 'yard'
-  end
-rescue LoadError
-  puts "Jeweler (or a dependency) not available. Install it with: gem install jeweler"
-end
-
-require 'spec/rake/spectask'
-Spec::Rake::SpecTask.new(:spec) do |spec|
-  spec.libs += ['lib', 'spec']
-  spec.spec_files = FileList['spec/**/*_spec.rb']
-  spec.spec_opts = ['--options', '.specopts']
-end
-
-task :spec => :check_dependencies
-task :default => :spec
-
-begin
-  require 'yard'
-=======
 Dir["tasks/*.rb"].each {|rt| require rt }
 require 'rake/clean'
 require './lib/ffi/pcap/version.rb'
@@ -56,11 +22,5 @@
 rescue LoadError
   puts "Jeweler not available. Install it with: sudo gem install technicalpickles-jeweler -s http://gems.github.com"
 end
->>>>>>> f1b237e5
 
-  YARD::Rake::YardocTask.new
-rescue LoadError
-  task :yard do
-    abort "YARD is not available. In order to run yard, you must: gem install yard"
-  end
-end+# vim: syntax=Ruby